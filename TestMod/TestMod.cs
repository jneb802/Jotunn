--- conflicted
+++ resolved
@@ -273,7 +273,6 @@
         // Add a custom item from an "empty" prefab
         private void AddEmptyItems()
         {
-<<<<<<< HEAD
             CustomPiece CP = new CustomPiece("$piece_lul", "Hammer");
             if (CP != null)
             {
@@ -283,14 +282,6 @@
                 prefab.GetComponent<MeshRenderer>().material.mainTexture = testTex;
                 PieceManager.Instance.AddPiece(CP);
             }
-=======
-            var CP = new CustomPiece("$piece_lul", "Hammer");
-            var piece = CP.Piece;
-            piece.m_icon = testSprite;
-            var prefab = CP.PiecePrefab;
-            prefab.GetComponent<MeshRenderer>().material.mainTexture = testTex;
-            PieceManager.Instance.AddPiece(CP);
->>>>>>> 33a34d28
         }
 
         // Add new items as copies of vanilla items - just works when vanilla prefabs are already loaded (ObjectDB.CopyOtherDB for example)
