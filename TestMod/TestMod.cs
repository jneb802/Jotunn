﻿using System;
using System.Collections.Generic;
using System.Reflection;
using System.Linq;
using BepInEx;
using BepInEx.Configuration;
using Jotunn;
using Jotunn.Configs;
using Jotunn.Entities;
using Jotunn.Managers;
using Jotunn.Utils;
using TestMod.ConsoleCommands;
using UnityEngine;
using System.Globalization;

namespace TestMod
{
    [BepInPlugin(ModGUID, ModName, ModVersion)]
    [BepInDependency(Main.ModGuid)]
    [NetworkCompatibility(CompatibilityLevel.EveryoneMustHaveMod, VersionStrictness.Patch)]
    internal class TestMod : BaseUnityPlugin
    {
        private const string ModGUID = "com.jotunn.testmod";
        private const string ModName = "Jotunn Test Mod";
        private const string ModVersion = "0.1.0";
        private const string JotunnTestModConfigSection = "JotunnTest";

        private Sprite testSprite;
        private Texture2D testTex;

        private AssetBundle blueprintRuneBundle;
        private AssetBundle testAssets;
        private AssetBundle steelingot;

        private System.Version currentVersion;

        private bool showButton;
        private bool showMenu;
        private GameObject testPanel;

        private ButtonConfig evilSwordSpecial;
        private CustomStatusEffect evilSwordEffect;

        private Skills.SkillType testSkill;

        private ConfigEntry<bool> EnableVersionMismatch;

        // Load, create and init your custom mod stuff
        private void Awake()
        {
            // Show DateTime on Logs
            //Jotunn.Logger.ShowDate = true;
            
            // Create stuff
            CreateConfigValues();
            LoadAssets();
            AddInputs();
            AddLocalizations();
            AddCommands();
            AddSkills();
            AddRecipes();
            AddStatusEffects();
            AddItemConversions();
            AddCustomItemAndConversion();
            AddItemsWithConfigs();
            AddMockedItems();
            AddEmptyPiecesAndCategories();
            AddInvalidItems();

            // Add custom items cloned from vanilla items
            ItemManager.OnVanillaItemsAvailable += AddClonedItems;

            // Clone an item with variants and replace them
            ItemManager.OnVanillaItemsAvailable += AddCloneWithVariants;

            // Test config sync event
            SynchronizationManager.OnConfigurationSynchronized += (obj, attr) =>
            {
                if (attr.InitialSynchronization)
                {
                    Jotunn.Logger.LogMessage("Initial Config sync event received");
                }
                else
                {
                    Jotunn.Logger.LogMessage("Config sync event received");
                }
            };

            // Get current version for the mod compatibility test
            currentVersion = new System.Version(Info.Metadata.Version.ToString());
            SetVersion();
        }

        // Called every frame
        private void Update()
        {
            // Since our Update function in our BepInEx mod class will load BEFORE Valheim loads,
            // we need to check that ZInput is ready to use first.
            if (ZInput.instance != null)
            {
                // Check if custom buttons are pressed.
                // Custom buttons need to be added to the InputManager before we can poll them.
                // GetButtonDown will only return true ONCE, right after our button is pressed.
                // If we hold the button down, it won't spam toggle our menu.
                if (ZInput.GetButtonDown("TestMod_Menu"))
                {
                    showMenu = !showMenu;
                }

                if (ZInput.GetButtonDown("TestMod_GUIManagerTest"))
                {
                    showButton = !showButton;
                }

                // Raise the test skill
                if (Player.m_localPlayer != null && ZInput.GetButtonDown("TestMod_RaiseSkill"))
                {
                    Player.m_localPlayer.RaiseSkill(testSkill, 1f);
                }

                // Use the name of the ButtonConfig to identify the button pressed
                if (evilSwordSpecial != null && MessageHud.instance != null)
                {
                    if (ZInput.GetButtonDown(evilSwordSpecial.Name) && MessageHud.instance.m_msgQeue.Count == 0)
                    {
                        MessageHud.instance.ShowMessage(MessageHud.MessageType.Center, "$evilsword_beevilmessage");
                    }
                }
            }
        }

        // Called every frame for rendering and handling GUI events
        private void OnGUI()
        {
            // Display our GUI if enabled
            if (showMenu)
            {
                GUI.Box(new Rect(40, 40, 150, 250), "TestMod");
            }

            if (showButton)
            {
                if (testPanel == null)
                {
                    if (GUIManager.Instance == null)
                    {
                        Logger.LogError("GUIManager instance is null");
                        return;
                    }

                    if (GUIManager.PixelFix == null)
                    {
                        Logger.LogError("GUIManager pixelfix is null");
                        return;
                    }

                    testPanel = GUIManager.Instance.CreateWoodpanel(GUIManager.PixelFix.transform, new Vector2(0.5f, 0.5f), new Vector2(0.5f, 0.5f),
                        new Vector2(0, 0), 850, 600);

                    GUIManager.Instance.CreateButton("A Test Button - long dong schlongsen text", testPanel.transform, new Vector2(0.5f, 0.5f),
                        new Vector2(0.5f, 0.5f), new Vector2(0, 0), 250, 100).SetActive(true);
                    if (testPanel == null)
                    {
                        return;
                    }
                }

                testPanel.SetActive(!testPanel.activeSelf);
                showButton = false;
            }

            // Displays the current equiped tool/weapon
            if (Player.m_localPlayer)
            {
                var bez = "nothing";

                var item = Player.m_localPlayer.GetInventory().GetEquipedtems().FirstOrDefault(x => x.IsWeapon() || x.m_shared.m_buildPieces != null);
                if (item != null)
                {
                    if (item.m_dropPrefab)
                    {
                        bez = item.m_dropPrefab.name;
                    }
                    else
                    {
                        bez = item.m_shared.m_name;
                    }

                    Piece piece = Player.m_localPlayer.m_buildPieces?.GetSelectedPiece();
                    if (piece != null)
                    {
                        bez = bez + ":" + piece.name;
                    }
                }

                GUI.Label(new Rect(10, 10, 500, 25), bez);
            }
        }

        // Create persistent configurations for the mod
        private void CreateConfigValues()
        {
            Config.SaveOnConfigSet = true;

            // Add server config which gets pushed to all clients connecting and can only be edited by admins
            // In local/single player games the player is always considered the admin
            Config.Bind(JotunnTestModConfigSection, "StringValue1", "StringValue",
                new ConfigDescription("Server side string", null, new ConfigurationManagerAttributes { IsAdminOnly = true }));
            Config.Bind(JotunnTestModConfigSection, "FloatValue1", 750f,
                new ConfigDescription("Server side float", new AcceptableValueRange<float>(500, 1000),
                    new ConfigurationManagerAttributes { IsAdminOnly = true }));
            Config.Bind(JotunnTestModConfigSection, "IntegerValue1", 200,
                new ConfigDescription("Server side integer", new AcceptableValueRange<int>(5, 25), new ConfigurationManagerAttributes { IsAdminOnly = true }));
            Config.Bind(JotunnTestModConfigSection, "BoolValue1", false,
                new ConfigDescription("Server side bool", null, new ConfigurationManagerAttributes { IsAdminOnly = true, EntryColor = Color.blue, DescriptionColor = Color.yellow }));

            // Add client config to test ModCompatibility
            EnableVersionMismatch = Config.Bind(JotunnTestModConfigSection, nameof(EnableVersionMismatch), false, new ConfigDescription("Enable to test ModCompatibility module"));
            Config.SettingChanged += Config_SettingChanged;

            // Add a client side custom input key for the EvilSword
            Config.Bind(JotunnTestModConfigSection, "EvilSwordSpecialAttack", KeyCode.B, new ConfigDescription("Key to unleash evil with the Evil Sword"));

            Config.Bind(JotunnTestModConfigSection, "Server color", new Color(0f, 1f, 0f, 1f),
                new ConfigDescription("Server side Color", null, new ConfigurationManagerAttributes() {IsAdminOnly = true}));
        }

        // React on changed settings
        private void Config_SettingChanged(object sender, SettingChangedEventArgs e)
        {
            if (e.ChangedSetting.Definition.Section == JotunnTestModConfigSection && e.ChangedSetting.Definition.Key == "EnableVersionMismatch")
            {
                SetVersion();
            }
        }

        // Load assets
        private void LoadAssets()
        {
            // Load texture
            testTex = AssetUtils.LoadTexture("TestMod/Assets/test_tex.jpg");
            testSprite = Sprite.Create(testTex, new Rect(0f, 0f, testTex.width, testTex.height), Vector2.zero);

            // Load asset bundle from filesystem
            testAssets = AssetUtils.LoadAssetBundle("TestMod/Assets/jotunnlibtest");
            Jotunn.Logger.LogInfo(testAssets);

            // Load asset bundle from filesystem
            blueprintRuneBundle = AssetUtils.LoadAssetBundle("TestMod/Assets/testblueprints");
            Jotunn.Logger.LogInfo(blueprintRuneBundle);

            // Load Steel ingot from streamed resource
            steelingot = AssetUtils.LoadAssetBundleFromResources("steel", typeof(TestMod).Assembly);

            // Embedded Resources
            Jotunn.Logger.LogInfo($"Embedded resources: {string.Join(",", typeof(TestMod).Assembly.GetManifestResourceNames())}");
        }

#pragma warning disable CS0618 // Type or member is obsolete
        // Add custom key bindings
        private void AddInputs()
        {
            // Add key bindings on the fly
            InputManager.Instance.AddButton(ModGUID, "TestMod_Menu", KeyCode.Insert);
            InputManager.Instance.AddButton(ModGUID, "TestMod_GUIManagerTest", KeyCode.F8);

            // Add key bindings backed by a config value
            // Create a ButtonConfig to also add it as a custom key hint in AddClonedItem
            evilSwordSpecial = new ButtonConfig
            {
                Name = "EvilSwordSpecialAttack",
                Key = (KeyCode)Config[JotunnTestModConfigSection, "EvilSwordSpecialAttack"].BoxedValue,
                HintToken = "$evilsword_beevil"
            };
            InputManager.Instance.AddButton(ModGUID, evilSwordSpecial);

            // Add a key binding to test skill raising
            InputManager.Instance.AddButton(ModGUID, "TestMod_RaiseSkill", KeyCode.Home);
        }

        // Adds localizations with configs
        private void AddLocalizations()
        {
            // Add translations for the custom item in AddClonedItems
            LocalizationManager.Instance.AddLocalization(new LocalizationConfig("English")
            {
                Translations = {
                    {"item_evilsword", "Sword of Darkness"}, {"item_evilsword_desc", "Bringing the light"},
                    {"evilsword_shwing", "Woooosh"}, {"evilsword_scroll", "*scroll*"},
                    {"evilsword_beevil", "Be evil"}, {"evilsword_beevilmessage", ":reee:"},
                    {"evilsword_effectname", "Evil"}, {"evilsword_effectstart", "You feel evil"},
                    {"evilsword_effectstop", "You feel nice again"}
                }
            });

            // Add translations for the custom piece in AddEmptyPiecesAndCategories
            LocalizationManager.Instance.AddLocalization(new LocalizationConfig("English") 
            {
                Translations = {
                    { "piece_lul", "Lulz" }, { "piece_lul_description", "Do it for them" },
                    { "piece_lel", "Lölz" }, { "piece_lel_description", "Härhärhär" }
                } 
            });
        }

        // Register new console commands
        private void AddCommands()
        {
            CommandManager.Instance.AddConsoleCommand(new PrintItemsCommand());
            CommandManager.Instance.AddConsoleCommand(new TpCommand());
            CommandManager.Instance.AddConsoleCommand(new ListPlayersCommand());
            CommandManager.Instance.AddConsoleCommand(new SkinColorCommand());
            CommandManager.Instance.AddConsoleCommand(new RaiseSkillCommand());
            CommandManager.Instance.AddConsoleCommand(new BetterSpawnCommand());
        }

        // Register new skills
        private void AddSkills()
        {
            // Test adding a skill with a texture
            testSkill = SkillManager.Instance.AddSkill(new SkillConfig()
            {
                Identifier = "com.jotunn.testmod.testskill_code",
                Name = "Testing Skill From Code",
                Description = "A testing skill (but from code)!",
                Icon = testSprite
            });

            // Test adding skills from JSON
            SkillManager.Instance.AddSkillsFromJson("TestMod/Assets/skills.json");
        }

        // Add custom recipes
        private void AddRecipes()
        {
            // Load recipes from JSON file
            ItemManager.Instance.AddRecipesFromJson("TestMod/Assets/recipes.json");
        }

        // Add new status effects
        private void AddStatusEffects()
        {
            // Create a new status effect. The base class "StatusEffect" does not do very much except displaying messages
            // A Status Effect is normally a subclass of StatusEffects which has methods for further coding of the effects (e.g. SE_Stats).
            StatusEffect effect = ScriptableObject.CreateInstance<StatusEffect>();
            effect.name = "EvilStatusEffect";
            effect.m_name = "$evilsword_effectname";
            effect.m_icon = AssetUtils.LoadSpriteFromFile("TestMod/Assets/reee.png");
            effect.m_startMessageType = MessageHud.MessageType.Center;
            effect.m_startMessage = "$evilsword_effectstart";
            effect.m_stopMessageType = MessageHud.MessageType.Center;
            effect.m_stopMessage = "$evilsword_effectstop";

            evilSwordEffect = new CustomStatusEffect(effect, fixReference: false);  // We dont need to fix refs here, because no mocks were used
            ItemManager.Instance.AddStatusEffect(evilSwordEffect);
        }

        // Add item conversions (cooking or smelter recipes)
        private void AddItemConversions()
        {
            // Add an item conversion for the CookingStation. The items must have an "attach" child GameObject to display it on the station.
            var cookConversion = new CustomItemConversion(new CookingConversionConfig
            {
                FromItem = "CookedMeat",
                ToItem = "CookedLoxMeat",
                CookTime = 2f
            });
            ItemManager.Instance.AddItemConversion(cookConversion);

            // Add an item conversion for the Fermenter. You can specify how much new items the conversion yields.
            var fermentConversion = new CustomItemConversion(new FermenterConversionConfig
            {
                FromItem = "Coal",
                ToItem = "CookedLoxMeat",
                ProducedItems = 10
            });
            ItemManager.Instance.AddItemConversion(fermentConversion);

            // Add an item conversion for the smelter
            var smeltConversion = new CustomItemConversion(new SmelterConversionConfig
            {
                //Station = "smelter",  // Use the default from the config
                FromItem = "Stone",
                ToItem = "CookedLoxMeat"
            });
            ItemManager.Instance.AddItemConversion(smeltConversion);

            // Add an item conversion which does not resolve the mock
            var faultConversion = new CustomItemConversion(new SmelterConversionConfig
            {
                //Station = "smelter",  // Use the default from the config
                FromItem = "StonerDude",
                ToItem = "CookedLoxMeat"
            });
            ItemManager.Instance.AddItemConversion(faultConversion);
        }

        // Add custom item conversion (gives a steel ingot to smelter)
        private void AddCustomItemAndConversion()
        {
            var steel_prefab = steelingot.LoadAsset<GameObject>("Steel");
            var ingot = new CustomItem(steel_prefab, fixReference: false);
            var blastConversion = new CustomItemConversion(new SmelterConversionConfig
            {
                Station = "blastfurnace", // Let's specify something other than default here 
                FromItem = "Iron",
                ToItem = "Steel" // This is our custom prefabs name we have loaded just above 
            });
            ItemManager.Instance.AddItem(ingot);
            ItemManager.Instance.AddItemConversion(blastConversion);
        }


        // Add new Items with item Configs
        private void AddItemsWithConfigs()
        {
            // Add a custom piece table
            var table_prefab = blueprintRuneBundle.LoadAsset<GameObject>("_BlueprintTestTable");
            CustomPieceTable rune_table = new CustomPieceTable(table_prefab,
                new PieceTableConfig
                {
                    CanRemovePieces = false,
                    UseCategories = true,
                    UseCustomCategories = true,
                    CustomCategories = new string[]
                    {
                        "Make", "Place"
                    }
                }
            );
            PieceManager.Instance.AddPieceTable(rune_table);

            // Create and add a custom item
            var rune_prefab = blueprintRuneBundle.LoadAsset<GameObject>("BlueprintTestRune");
            var rune = new CustomItem(rune_prefab, fixReference: false,  // Prefab did not use mocked refs so no need to fix them
                new ItemConfig
                {
                    Amount = 1,
                    Requirements = new[]
                    {
                        new RequirementConfig { Item = "Stone", Amount = 1 }
                    }
                });
            ItemManager.Instance.AddItem(rune);

            // Create and add custom pieces
            var makebp_prefab = blueprintRuneBundle.LoadAsset<GameObject>("make_testblueprint");
            var makebp = new CustomPiece(makebp_prefab,
                new PieceConfig
                {
                    PieceTable = "_BlueprintTestTable",
                    Category = "Make"
                });
            PieceManager.Instance.AddPiece(makebp);

            var placebp_prefab = blueprintRuneBundle.LoadAsset<GameObject>("piece_testblueprint");
            var placebp = new CustomPiece(placebp_prefab,
                new PieceConfig
                {
                    PieceTable = "_BlueprintTestTable",
                    Category = "Place",
                    AllowedInDungeons = true,
                    Requirements = new[]
                    {
                        new RequirementConfig { Item = "Wood", Amount = 2 }
                    }
                });
            PieceManager.Instance.AddPiece(placebp);

            // Add localizations from the asset bundle
            var textAssets = blueprintRuneBundle.LoadAllAssets<TextAsset>();
            foreach (var textAsset in textAssets)
            {
                var lang = textAsset.name.Replace(".json", null);
                LocalizationManager.Instance.AddJson(lang, textAsset.ToString());
            }

            // Override "default" KeyHint with an empty config
            KeyHintConfig KHC_base = new KeyHintConfig
            {
                Item = "BlueprintTestRune"
            };
            GUIManager.Instance.AddKeyHint(KHC_base);

            // Add custom KeyHints for specific pieces
            KeyHintConfig KHC_make = new KeyHintConfig
            {
                Item = "BlueprintTestRune",
                Piece = "make_testblueprint",
                ButtonConfigs = new[]
                {
                    // Override vanilla "Attack" key text
                    new ButtonConfig { Name = "Attack", HintToken = "$bprune_make" }
                }
            };
            GUIManager.Instance.AddKeyHint(KHC_make);

            KeyHintConfig KHC_piece = new KeyHintConfig
            {
                Item = "BlueprintTestRune",
                Piece = "piece_testblueprint",
                ButtonConfigs = new[]
                {
                    // Override vanilla "Attack" key text
                    new ButtonConfig { Name = "Attack", HintToken = "$bprune_piece" }
                }
            };
            GUIManager.Instance.AddKeyHint(KHC_piece);

            // Add additional localization manually
            LocalizationManager.Instance.AddLocalization(new LocalizationConfig("English")
            {
                Translations = {
                    {"bprune_make", "Capture Blueprint"}, {"bprune_piece", "Place Blueprint"}
                }
            });

            // Don't forget to unload the bundle to free the resources
            blueprintRuneBundle.Unload(false);
        }

        // Add new items with mocked prefabs
        private void AddMockedItems()
        {
            // Load assets from resources
            var assetstream = typeof(TestMod).Assembly.GetManifestResourceStream("TestMod.AssetsEmbedded.capeironbackpack");
            if (assetstream == null)
            {
                Jotunn.Logger.LogWarning("Requested asset stream could not be found.");
            }
            else
            {
                var assetBundle = AssetBundle.LoadFromStream(assetstream);
                var prefab = assetBundle.LoadAsset<GameObject>("Assets/Evie/CapeIronBackpack.prefab");
                if (!prefab)
                {
                    Jotunn.Logger.LogWarning($"Failed to load asset from bundle: {assetBundle}");
                }
                else
                {
                    // Create and add a custom item
                    var CI = new CustomItem(prefab, fixReference: true);  // Mocked refs in prefabs need to be fixed
                    ItemManager.Instance.AddItem(CI);

                    // Create and add a custom recipe
                    var recipe = ScriptableObject.CreateInstance<Recipe>();
                    recipe.name = "Recipe_Backpack";
                    recipe.m_item = prefab.GetComponent<ItemDrop>();
                    recipe.m_craftingStation = Mock<CraftingStation>.Create("piece_workbench");
                    var ingredients = new List<Piece.Requirement>
                    {
                        MockRequirement.Create("LeatherScraps", 10),
                        MockRequirement.Create("DeerHide", 2),
                        MockRequirement.Create("Iron", 4)
                    };
                    recipe.m_resources = ingredients.ToArray();
                    var CR = new CustomRecipe(recipe, fixReference: true, fixRequirementReferences: true);  // Mocked main and requirement refs need to be fixed
                    ItemManager.Instance.AddRecipe(CR);

                    // Enable BoneReorder
                    BoneReorder.ApplyOnEquipmentChanged();
                }

                assetBundle.Unload(false);
            }
        }

        // Add custom pieces from an "empty" prefab
        private void AddEmptyPiecesAndCategories()
        {
            CustomPiece CP = new CustomPiece("piece_lul", true, new PieceConfig
            {
                Name = "$piece_lul",
                Description = "$piece_lul_description",
                Icon = testSprite,
                PieceTable = "Hammer",
                ExtendStation = "piece_workbench", // Test station extension
                Category = "Lulzies"  // Test custom category
            });

            if (CP != null)
            {
                var prefab = CP.PiecePrefab;
                prefab.GetComponent<MeshRenderer>().material.mainTexture = testTex;

                PieceManager.Instance.AddPiece(CP);
            }

            CP = new CustomPiece("piece_lel", true, new PieceConfig
            {
                Name = "$piece_lel",
                Description = "$piece_lel_description",
                Icon = testSprite,
                PieceTable = "Hammer",
                ExtendStation = "piece_workbench", // Test station extension
                Category = "Lulzies"  // Test custom category
            });

            if (CP != null)
            {
                var prefab = CP.PiecePrefab;
                prefab.GetComponent<MeshRenderer>().material.mainTexture = testTex;
                prefab.GetComponent<MeshRenderer>().material.color = Color.grey;

                PieceManager.Instance.AddPiece(CP);
            }
        }

<<<<<<< HEAD
        // Add invalid entities
=======
        // Add items / pieces with errors on purpose to test error handling
>>>>>>> fd543593
        private void AddInvalidItems()
        {
            CustomItem CI = new CustomItem("item_faulty", false);
            if (CI != null)
            {
                CI.ItemDrop.m_itemData.m_shared.m_icons = new Sprite[]
                {
                    testSprite
                };
                ItemManager.Instance.AddItem(CI);

                CustomRecipe CR = new CustomRecipe(new RecipeConfig
                {
                    Item = "item_faulty",
                    Requirements = new RequirementConfig[]
                    {
                        new RequirementConfig { Item = "NotReallyThereResource", Amount = 99 }
                    }
                });
                ItemManager.Instance.AddRecipe(CR);
            }

            CustomPiece CP = new CustomPiece("piece_fukup", false, new PieceConfig
            {
                Icon = testSprite,
                PieceTable = "Hammer",
                Requirements = new RequirementConfig[]
                {
                    new RequirementConfig { Item = "StillNotThereResource", Amount = 99 }
                }
            });

            if (CP != null)
            {
                PieceManager.Instance.AddPiece(CP);
            }
        }

        // Add new items as copies of vanilla items - just works when vanilla prefabs are already loaded (ObjectDB.CopyOtherDB for example)
        // You can use the Cache of the PrefabManager in here
        private void AddClonedItems()
        {
            try
            {
                // Create and add a custom item based on SwordBlackmetal
                var CI = new CustomItem("EvilSword", "SwordBlackmetal");
                ItemManager.Instance.AddItem(CI);

                // Replace vanilla properties of the custom item
                var itemDrop = CI.ItemDrop;
                itemDrop.m_itemData.m_shared.m_name = "$item_evilsword";
                itemDrop.m_itemData.m_shared.m_description = "$item_evilsword_desc";

                // Add our custom status effect to it
                itemDrop.m_itemData.m_shared.m_equipStatusEffect = evilSwordEffect.StatusEffect;

                // Create and add a recipe for the copied item
                var recipe = ScriptableObject.CreateInstance<Recipe>();
                recipe.name = "Recipe_EvilSword";
                recipe.m_item = itemDrop;
                recipe.m_craftingStation = PrefabManager.Cache.GetPrefab<CraftingStation>("piece_workbench");
                recipe.m_resources = new[]
                {
                    new Piece.Requirement {m_resItem = PrefabManager.Cache.GetPrefab<ItemDrop>("Stone"), m_amount = 1},
                    new Piece.Requirement {m_resItem = PrefabManager.Cache.GetPrefab<ItemDrop>("Wood"), m_amount = 1}
                };
                var CR = new CustomRecipe(recipe, fixReference: false, fixRequirementReferences: false);  // no need to fix because the refs from the cache are valid
                ItemManager.Instance.AddRecipe(CR);

                // Create custom KeyHints for the item
                KeyHintConfig KHC = new KeyHintConfig
                {
                    Item = "EvilSword",
                    ButtonConfigs = new[]
                    {
                        // Override vanilla "Attack" key text
                        new ButtonConfig { Name = "Attack", HintToken = "$evilsword_shwing" },
                        // New custom input
                        evilSwordSpecial,
                        // Override vanilla "Mouse Wheel" text
                        new ButtonConfig { Name = "Scroll", Axis = "Mouse ScrollWheel", HintToken = "$evilsword_scroll" }
                    }
                };
                GUIManager.Instance.AddKeyHint(KHC);
            }
            catch (Exception ex)
            {
                Jotunn.Logger.LogError($"Error while adding cloned item: {ex}");
            }
            finally
            {
                // You want that to run only once, Jotunn has the item cached for the game session
                ItemManager.OnVanillaItemsAvailable -= AddClonedItems;
            }
        }

        // Test the variant config for items
        private void AddCloneWithVariants()
        {
            try
            {
                Sprite var1 = AssetUtils.LoadSpriteFromFile("TestMod/Assets/test_var1.png");
                Sprite var2 = AssetUtils.LoadSpriteFromFile("TestMod/Assets/test_var2.png");
                Texture2D styleTex = AssetUtils.LoadTexture("TestMod/Assets/test_varpaint.png");
                CustomItem CI = new CustomItem("item_lulvariants", "ShieldWood", new ItemConfig
                {
                    Name = "lulz Shield",
                    Icons = new Sprite[]
                    {
                        var1, var2
                    },
                    StyleTex = styleTex
                });
                ItemManager.Instance.AddItem(CI);
            }
            catch (Exception ex)
            {
                Jotunn.Logger.LogError($"Error while adding variant item: {ex}");
            }
            finally
            {
                // You want that to run only once, Jotunn has the item cached for the game session
                ItemManager.OnVanillaItemsAvailable -= AddCloneWithVariants;
            }
        }

        // Set version of the plugin for the mod compatibility test
        private void SetVersion()
        {
            var propinfo = Info.Metadata.GetType().GetProperty("Version", BindingFlags.Public | BindingFlags.FlattenHierarchy | BindingFlags.Instance);

            // Change version number of this module if test is enabled
            if (EnableVersionMismatch.Value)
            {
                var v = new System.Version(0, 0, 0);
                propinfo.SetValue(Info.Metadata, v, null);
            }
            else
            {
                propinfo.SetValue(Info.Metadata, currentVersion, null);
            }
        }
    }
}<|MERGE_RESOLUTION|>--- conflicted
+++ resolved
@@ -606,11 +606,7 @@
             }
         }
 
-<<<<<<< HEAD
-        // Add invalid entities
-=======
         // Add items / pieces with errors on purpose to test error handling
->>>>>>> fd543593
         private void AddInvalidItems()
         {
             CustomItem CI = new CustomItem("item_faulty", false);
