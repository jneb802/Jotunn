--- conflicted
+++ resolved
@@ -1,14 +1,11 @@
 ﻿# Changelog
 
 ## Version 2.3.8
-<<<<<<< HEAD
+* Fixed automatic mod recognition from filesystem paths (thx Digitalroot)
+* Fixed duplication check on ObjectDB not always working correctly
 * Added GamepadButton to the InputManager and ButtonConfig - custom inputs can now define a gamepad button corresponding to the keyboard input
 * Added gamepad buttons to KeyHints for custom inputs as well as vanilla key overrides
 * Gamepad buttons can be defined in the mod settings if they are bound to a config
-=======
-* Fixed automatic mod recognition from filesystem paths (thx Digitalroot)
-* Fixed duplication check on ObjectDB not always working correctly
->>>>>>> a5ad8306
 
 ## Version 2.3.7
 * Fixed translation of the custom skill raise message
