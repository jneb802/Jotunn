--- conflicted
+++ resolved
@@ -1,17 +1,15 @@
 # Changelog
 
-<<<<<<< HEAD
 ## Version 2.12.0
 * Added prefab name helpers for CookingStations, CraftingStations, Fermenters, Incinerators, PieceCategories, PieceTables and Smelters
 * Changed Manager Init() methods to be private and not callable by mods. They were not intended to be called by mods and could cause issues
 * Changed Mock resolve depth from 3 to 5, this should catch some edge cases where fields were nested deeper
 * Changed empty CustomLocalization constructor to be marked obsolete, LocalizationManager.Instance.GetLocalization() should be used instead
 * Slightly improved loading time of big mod packs when creating custom entities again
-=======
+
 ## Version 2.11.7
 * Added Valheim network version check to the disconnect window to better identify the cause of a disconnect. Only visible if both server and client are running Jotunn 2.11.7 or higher
 * Removed the Valheim version string check from the disconnect window, as the network version is used for the version check
->>>>>>> ed66a06d
 
 ## Version 2.11.6
 * Fixed an issue with custom category tabs where the hammer menu wouldn't open when using a controller
