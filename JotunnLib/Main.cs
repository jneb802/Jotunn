--- conflicted
+++ resolved
@@ -31,11 +31,8 @@
             typeof(PieceManager),
             typeof(ItemManager),
             typeof(ZoneManager),
-<<<<<<< HEAD
+            typeof(GUIManager),
             typeof(SaveManager)
-=======
-            typeof(GUIManager)
->>>>>>> b84a7571
         };
 
         private readonly List<Manager> managers = new List<Manager>();
@@ -75,7 +72,6 @@
             InitializePatches();
         }
 
-<<<<<<< HEAD
         private void Update()
         {
 #if DEBUG
@@ -93,13 +89,6 @@
                 GUI.Label(new Rect(Screen.width - 100, 5, 100, 25), "JotunnLib v" + Version);
             }
         }
-=======
-        public void Start()
-        {
-            InitializePatches();
-        }
-
->>>>>>> b84a7571
 
         /// <summary>
         /// Invoke Patch initialization methods
