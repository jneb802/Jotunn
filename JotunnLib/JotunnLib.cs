﻿using System;
using System.Collections;
using System.Collections.Generic;
using System.Linq;
using System.Reflection;
using UnityEngine;
using UnityEngine.SceneManagement;
using BepInEx;
using JotunnLib.ConsoleCommands;
using JotunnLib.Managers;
using JotunnLib.Utils;

namespace JotunnLib
{
    [BepInPlugin(ModGuid, "JotunnLib", Version)]
    public class JotunnLibMain : BaseUnityPlugin
    {
        // Version
        public const string Version = "0.2.0";
        public const string ModGuid = "com.bepinex.plugins.jotunnlib";

        // Load order for managers
        private readonly List<Type> managerTypes = new List<Type>()
        {
            typeof(LocalizationManager),
            typeof(EventManager),
            typeof(CommandManager),
            typeof(InputManager),
            typeof(SkillManager),
            typeof(PrefabManager),
            typeof(PieceManager),
            typeof(ObjectManager),
            typeof(ZoneManager),
        };

        private readonly List<Manager> managers = new List<Manager>();

        internal static GameObject RootObject;

        private void Awake()
        {
<<<<<<< HEAD
            // Initialize Logger
            JotunnLib.Logger.Init();
=======
            Logger = base.Logger;
>>>>>>> 59ed48c1

            // Create and initialize all managers
            RootObject = new GameObject("_JotunnLibRoot");
            GameObject.DontDestroyOnLoad(RootObject);

            foreach (Type managerType in managerTypes)
            {
                managers.Add((Manager)RootObject.AddComponent(managerType));
            }

            foreach (Manager manager in managers)
            {
                manager.Init();
                Logger.LogInfo("Initialized " + manager.GetType().Name);
            }

            initCommands();

            Logger.LogInfo("JotunnLib v" + Version + " loaded successfully");
        }

<<<<<<< HEAD
=======
        private void Start()
        {
            InitializePatches();
        }
>>>>>>> 59ed48c1

        /// <summary>
        /// Invoke Patch initialization methods
        /// </summary>
        private void InitializePatches()
        {
            // Reflect through everything
            List<Tuple<MethodInfo, int>> types = new List<Tuple<MethodInfo, int>>();

            // Check in all assemblies
            foreach (Assembly asm in AppDomain.CurrentDomain.GetAssemblies())
            {
                try
                {
<<<<<<< HEAD
                    // And all types
=======
                    // and all types
>>>>>>> 59ed48c1
                    foreach (var type in asm.GetTypes())
                    {
                        try
                        {
                            // on methods with the PatchInit attribute
                            foreach (var method in type.GetMethods(BindingFlags.Static | BindingFlags.Public)
                                .Where(x => x.GetCustomAttributes(typeof(PatchInitAttribute), false).Length == 1))
                            {
                                var attribute = method.GetCustomAttributes(typeof(PatchInitAttribute), false).FirstOrDefault() as PatchInitAttribute;
                                types.Add(new Tuple<MethodInfo, int>(method, attribute.Priority));
                            }
                        }
<<<<<<< HEAD
                        catch (Exception ex)
=======
                        catch (Exception e)
>>>>>>> 59ed48c1
                        { }
                    }
                }
                catch (Exception e)
                { }
            }

            // Invoke the method
            foreach (Tuple<MethodInfo, int> tuple in types.OrderBy(x => x.Item2))
            {
                Logger.LogInfo($"Applying patches in {tuple.Item1.DeclaringType.Name}.{tuple.Item1.Name}");
                tuple.Item1.Invoke(null, null);
            }
        }

        private void OnGUI()
        {
            // Display version in main menu
            if (SceneManager.GetActiveScene().name == "start")
            {
                GUI.Label(new Rect(Screen.width - 100, 5, 100, 25), "JotunnLib v" + Version);
            }
        }

        private void initCommands()
        {
            CommandManager.Instance.RegisterConsoleCommand(new HelpCommand());
            CommandManager.Instance.RegisterConsoleCommand(new ClearCommand());
        }
    }
}<|MERGE_RESOLUTION|>--- conflicted
+++ resolved
@@ -39,12 +39,7 @@
 
         private void Awake()
         {
-<<<<<<< HEAD
-            // Initialize Logger
             JotunnLib.Logger.Init();
-=======
-            Logger = base.Logger;
->>>>>>> 59ed48c1
 
             // Create and initialize all managers
             RootObject = new GameObject("_JotunnLibRoot");
@@ -66,13 +61,6 @@
             Logger.LogInfo("JotunnLib v" + Version + " loaded successfully");
         }
 
-<<<<<<< HEAD
-=======
-        private void Start()
-        {
-            InitializePatches();
-        }
->>>>>>> 59ed48c1
 
         /// <summary>
         /// Invoke Patch initialization methods
@@ -87,11 +75,7 @@
             {
                 try
                 {
-<<<<<<< HEAD
                     // And all types
-=======
-                    // and all types
->>>>>>> 59ed48c1
                     foreach (var type in asm.GetTypes())
                     {
                         try
@@ -104,11 +88,7 @@
                                 types.Add(new Tuple<MethodInfo, int>(method, attribute.Priority));
                             }
                         }
-<<<<<<< HEAD
                         catch (Exception ex)
-=======
-                        catch (Exception e)
->>>>>>> 59ed48c1
                         { }
                     }
                 }
