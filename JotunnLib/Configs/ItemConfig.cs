--- conflicted
+++ resolved
@@ -24,14 +24,10 @@
         /// <summary>
         ///     The name of the item prefab. Is automatically set in <see cref="CustomItem"/>.
         /// </summary>
-        internal string Item { get; set; } = string.Empty;
-
-        /// <summary>
-<<<<<<< HEAD
+        internal string Item { get; set; }
+
+        /// <summary>
         ///     The amount of <see cref="Item"/> that will be created when crafting this item. Defaults to <c>1</c>.
-=======
-        ///     The amount of <see cref="Item"/> that will be created from the recipe. Defaults to <c>1</c>.
->>>>>>> 171cce0e
         /// </summary>
         public int Amount { get; set; } = 1;
 
@@ -56,7 +52,6 @@
         ///     The minimum required level for the crafting station. Defaults to <c>0</c>.
         /// </summary>
         public int MinStationLevel { get; set; } = 0;
-<<<<<<< HEAD
 
         /// <summary>
         ///     Icons for this item. If more than one icon is added, this item automatically has variants.
@@ -67,8 +62,6 @@
         ///     Texture holding the variants different styles.
         /// </summary>
         public Texture2D StyleTex { get; set; } = null;
-=======
->>>>>>> 171cce0e
 
         /// <summary>
         ///     Array of <see cref="RequirementConfig"/>s for all crafting materials it takes to craft the recipe.
