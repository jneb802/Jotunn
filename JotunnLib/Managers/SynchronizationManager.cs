--- conflicted
+++ resolved
@@ -137,11 +137,7 @@
         }
 
         /// <summary>
-<<<<<<< HEAD
-        ///     Start admin list watchdog on a server
-=======
         ///     Hook <see cref="ZNet.Awake"/> to start a watchdog Coroutine which monitors the admin list.
->>>>>>> c6120f5f
         /// </summary>
         /// <param name="orig"></param>
         /// <param name="self"></param>
@@ -164,11 +160,7 @@
         }
 
         /// <summary>
-<<<<<<< HEAD
-        ///     Register local RPCs on a client
-=======
         ///     Hook <see cref="ZNet.OnNewConnection"/> to register client side RPC calls for synchronization.
->>>>>>> c6120f5f
         /// </summary>
         /// <param name="orig"></param>
         /// <param name="self"></param>
@@ -848,41 +840,12 @@
             return pkg;
         }
 
-<<<<<<< HEAD
-=======
-        /// <summary>
-        ///     Get syncable configuration values as tuples
-        /// </summary>
-        /// <returns></returns>
-        private List<Tuple<string, string, string, string>> GetSyncConfigValues()
-        {
-            Logger.LogDebug("Gathering config values");
-            var loadedPlugins = BepInExUtils.GetDependentPlugins();
-
-            var values = new List<Tuple<string, string, string, string>>();
-            foreach (var plugin in loadedPlugins)
-            {
-                foreach (var cd in plugin.Value.Config.Keys)
-                {
-                    var cx = plugin.Value.Config[cd.Section, cd.Key];
-                    if (cx.Description.Tags.Any(x => x is ConfigurationManagerAttributes && ((ConfigurationManagerAttributes)x).IsAdminOnly))
-                    {
-                        var value = new Tuple<string, string, string, string>(plugin.Value.Info.Metadata.GUID, cd.Section, cd.Key, cx.GetSerializedValue());
-                        values.Add(value);
-                    }
-                }
-            }
-
-            return values;
-        }
-
         /// <summary>
         ///     Coroutine to send a package async to a single target. Compresses the package if necessary.
         /// </summary>
         /// <param name="target"></param>
         /// <param name="package"></param>
         /// <returns></returns>
->>>>>>> c6120f5f
         private IEnumerator SendPackage(long target, ZPackage package)
         {
             if (!ZNet.instance)
