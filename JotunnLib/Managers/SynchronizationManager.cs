﻿using System;
using System.Collections.Generic;
using System.Linq;
using BepInEx;
using BepInEx.Configuration;

namespace JotunnLib.Managers
{
    /// <summary>
    ///     Handles all logic to do with synchronization between the client and server.
    /// </summary>
    public class SynchronizationManager : Manager
    {
        private List<Tuple<string, string, string, string>> cachedConfigValues = new List<Tuple<string, string, string, string>>();

        private BaseUnityPlugin configurationManager;
        internal bool configurationManagerWindowShown;
        public static SynchronizationManager Instance { get; private set; }

        public bool PlayerIsAdmin { get; private set; }

        internal void Awake()
        {
            if (Instance != null)
            {
                Logger.LogError($"Cannot have multiple instances of singleton: {GetType().Name}");
                return;
            }

            Instance = this;
        }

        /// <summary>
        ///     Manager's main init
        /// </summary>
        internal override void Init()
        {
            // Register RPCs in Game.Start
            On.Game.Start += Game_Start;

            // Hook RPC_PeerInfo for initial retrieval of admin status and configuration
            On.ZNet.RPC_PeerInfo += ZNet_RPC_PeerInfo;

            On.Menu.IsVisible += Menu_IsVisible;
        }

        // Hook Menu.IsVisible to unlock cursor properly and disable camera rotation
        private bool Menu_IsVisible(On.Menu.orig_IsVisible orig)
        {
            return orig() | configurationManagerWindowShown;
        }

        internal void Start()
        {
            // Find Configuration manager plugin and add to DisplayingWindowChanged event
            HookConfigurationManager();
        }

        /// <summary>
        ///     Hook ConfigurationManager's DisplayingWindowChanged to be able to react on window open/close.
        /// </summary>
        private void HookConfigurationManager()
        {
            Logger.LogDebug("Trying to hook config manager");

            var result = new Dictionary<string, BaseUnityPlugin>();
            configurationManager = FindObjectsOfType(typeof(BaseUnityPlugin)).Cast<BaseUnityPlugin>().ToArray()
                .FirstOrDefault(x => x.Info.Metadata.GUID == "com.bepis.bepinex.configurationmanager");

            if (configurationManager)
            {
                Logger.LogDebug("Configuration manager found, trying to hook DisplayingWindowChanged");
                var eventinfo = configurationManager.GetType().GetEvent("DisplayingWindowChanged");
                if (eventinfo != null)
                {
                    Action<object, object> local = ConfigurationManager_DisplayingWindowChanged;
                    var converted = Delegate.CreateDelegate(eventinfo.EventHandlerType, local.Target, local.Method);

                    eventinfo.AddEventHandler(configurationManager, converted);
                }
            }
        }

        /// <summary>
        ///     Window display state changed event.
        /// </summary>
        /// <param name="sender"></param>
        /// <param name="e"></param>
        internal void ConfigurationManager_DisplayingWindowChanged(object sender, object e)
        {
            // Read configuration manager's DisplayingWindow property
            var pi = configurationManager.GetType().GetProperty("DisplayingWindow");
            configurationManagerWindowShown = (bool)pi.GetValue(configurationManager, null);

            // Did window open or close?
            if (configurationManagerWindowShown)
            {
                // If window just opened, cache the config values for comparison later
<<<<<<< HEAD
                CacheConfigurationValues();
            }
            else
            {
                SynchronizeToServer();
            }
        }
=======
                cachedConfigValues = GetSyncConfigValues();
            }
            else
            {
                // Window closed, lets compare and send to server, if applicable
                var valuesToSend = GetSyncConfigValues();
>>>>>>> 25c4cd38

        /// <summary>
        /// Cache the synchronizable configuration values
        /// </summary>
        internal void CacheConfigurationValues()
        {
            cachedConfigValues = GetSyncConfigValues();
        }

        internal void SynchronizeToServer()
        {
            // Lets compare and send to server, if applicable
            var loadedPlugins = Utils.BepInExUtils.GetDependentPlugins();

            var valuesToSend = new List<Tuple<string, string, string, string>>();
            foreach (var plugin in loadedPlugins)
            {
                foreach (var cd in plugin.Value.Config.Keys)
                {
<<<<<<< HEAD
                    var cx = plugin.Value.Config[cd.Section, cd.Key];
                    if (cx.Description.Tags.Any(x => x is ConfigurationManagerAttributes && ((ConfigurationManagerAttributes)x).IsAdminOnly && ((ConfigurationManagerAttributes)x).UnlockSetting))
=======
                    var zPackage = GenerateConfigZPackage(valuesToSend);
                    // Send values to server if it isn't a local instance
                    if (!ZNet.instance.IsLocalInstance())
>>>>>>> 25c4cd38
                    {
                        var value = new Tuple<string, string, string, string>(plugin.Value.Info.Metadata.GUID, cd.Section, cd.Key, cx.GetSerializedValue());
                        valuesToSend.Add(value);
                    }
                }
            }

            // We need only changed values
            valuesToSend = valuesToSend.Where(x => !cachedConfigValues.Contains(x)).ToList();

            // Send to server
            if (valuesToSend.Count > 0)
            {
                var zPackage = GenerateConfigZPackage(valuesToSend);

                // Send values to server if it isn't a local instance
                if (!ZNet.instance.IsLocalInstance())
                {
                    ZRoutedRpc.instance.InvokeRoutedRPC(ZNet.instance.GetServerPeer().m_uid, nameof(RPC_JotunnLib_ApplyConfig), zPackage);
                }
                else
                {
                    // If it is a local instance, send it to all connected peers
                    foreach (var peer in ZNet.instance.m_peers)
                    {
                        ZRoutedRpc.instance.InvokeRoutedRPC(peer.m_uid, nameof(RPC_JotunnLib_ApplyConfig), zPackage);
                    }
                }
            }
        }

        /// <summary>
        ///     On RPC_PeerInfo on client, also ask server for admin status.
        /// </summary>
        /// <param name="orig"></param>
        /// <param name="self"></param>
        /// <param name="rpc"></param>
        /// <param name="pkg"></param>
        private void ZNet_RPC_PeerInfo(On.ZNet.orig_RPC_PeerInfo orig, ZNet self, ZRpc rpc, ZPackage pkg)
        {
            orig(self, rpc, pkg);

            if (ZNet.instance.IsClientInstance())
            {
                ZRoutedRpc.instance.InvokeRoutedRPC(ZNet.instance.GetServerPeer().m_uid, nameof(RPC_JotunnLib_IsAdmin), false);
            }
        }

        // Register RPCs
        internal void Game_Start(On.Game.orig_Start orig, Game self)
        {
            orig(self);
            ZRoutedRpc.instance.Register(nameof(RPC_JotunnLib_IsAdmin), new Action<long, bool>(RPC_JotunnLib_IsAdmin));
            ZRoutedRpc.instance.Register(nameof(RPC_JotunnLib_ConfigSync), new Action<long, ZPackage>(RPC_JotunnLib_ConfigSync));
            ZRoutedRpc.instance.Register(nameof(RPC_JotunnLib_ApplyConfig), new Action<long, ZPackage>(RPC_JotunnLib_ApplyConfig));

            if (ZNet.instance != null && ZNet.instance.IsLocalInstance())
            {
                Logger.LogDebug("Player is in local instance, lets make him admin");
                Instance.PlayerIsAdmin = true;
                UnlockConfigurationEntries();
            }
        }


        /// <summary>
        ///     Apply a partial config to server and send to other clients.
        /// </summary>
        /// <param name="sender"></param>
        /// <param name="configPkg"></param>
        internal void RPC_JotunnLib_ApplyConfig(long sender, ZPackage configPkg)
        {
            if (ZNet.instance.IsClientInstance())
            {
                if (configPkg != null && configPkg.Size() > 0 && sender == ZNet.instance.GetServerPeer().m_uid)
                {
                    Logger.LogDebug("Received configuration data from server");
                    ApplyConfigZPackage(configPkg);
                }
            }

            if (ZNet.instance.IsServerInstance() || ZNet.instance.IsLocalInstance())
            {
                // Is package not empty and is sender admin?
                if (configPkg != null && configPkg.Size() > 0 && ZNet.instance.m_adminList.Contains(ZNet.instance.GetPeer(sender)?.m_socket?.GetHostName()))
                {
                    Logger.LogDebug($"Received configuration data from client {sender}");
                    // Send to all other clients
                    foreach (var peer in ZNet.instance.m_peers.Where(x => x.m_uid != sender))
                    {
                        ZRoutedRpc.instance.InvokeRoutedRPC(peer.m_uid, nameof(RPC_JotunnLib_ApplyConfig), configPkg);
                    }

                    // Apply config locally
                    ApplyConfigZPackage(configPkg);
                }
            }
        }

        /// <summary>
        ///     Determine Player's admin status.
        /// </summary>
        /// <param name="sender"></param>
        /// <param name="isAdmin"></param>
        internal void RPC_JotunnLib_IsAdmin(long sender, bool isAdmin)
        {
            // Client Receive
            if (ZNet.instance.IsClientInstance())
            {
                Instance.PlayerIsAdmin = isAdmin;

                // If player is admin, unlock the configuration values
                if (isAdmin)
                {
                    UnlockConfigurationEntries();
                }
            }

            // Server Receive
            if (ZNet.instance.IsServerInstance() || ZNet.instance.IsLocalInstance())
            {
                var peer = ZNet.instance.m_peers.FirstOrDefault(x => x.m_uid == sender);
                if (peer != null)
                {
                    var result = ZNet.instance.m_adminList.Contains(peer.m_socket.GetHostName());
                    Logger.LogInfo($"Sending admin status to peer #{sender}: {(result ? "Admin" : "no admin")}");
                    ZRoutedRpc.instance.InvokeRoutedRPC(sender, nameof(RPC_JotunnLib_IsAdmin), result);

                    // Also sending server-only configuration values to client
                    RPC_JotunnLib_ConfigSync(sender, null);
                }
            }
        }

        /// <summary>
        ///     Unlock configuration entries.
        /// </summary>
        private void UnlockConfigurationEntries()
        {
            var loadedPlugins = Utils.BepInExUtils.GetDependentPlugins();

            foreach (var plugin in loadedPlugins)
            {
                foreach (var configDefinition in plugin.Value.Config.Keys)
                {
                    var configEntry = plugin.Value.Config[configDefinition.Section, configDefinition.Key];
                    var configAttribute = (ConfigurationManagerAttributes)configEntry.Description.Tags.FirstOrDefault(x =>
                       x is ConfigurationManagerAttributes { IsAdminOnly: true });
                    if (configAttribute != null)
                    {
                        configAttribute.UnlockSetting = true;
                    }
                }
            }
        }

        /// <summary>
        ///     Send initial configuration data to client (full set).
        /// </summary>
        /// <param name="sender"></param>
        /// <param name="configPkg"></param>
        internal void RPC_JotunnLib_ConfigSync(long sender, ZPackage configPkg)
        {
            if (ZNet.instance.IsClientInstance())
            {
                // Validate the message is from the server and not another client.
                if (configPkg != null && configPkg.Size() > 0 && sender == ZNet.instance.GetServerPeer().m_uid)
                {
                    Logger.LogDebug("Received configuration from server");
                    ApplyConfigZPackage(configPkg);
                }
            }

            if (ZNet.instance.IsServerInstance() || ZNet.instance.IsLocalInstance())
            {
                var peer = ZNet.instance.m_peers.FirstOrDefault(x => x.m_uid == sender);
                if (peer != null)
                {
                    Logger.LogMessage($"Sending configuration data to peer #{sender}");

                    var values = GetSyncConfigValues();

                    var pkg = GenerateConfigZPackage(values);

                    Logger.LogDebug($"Sending {values.Count} configuration values to client {sender}");
                    ZRoutedRpc.instance.InvokeRoutedRPC(sender, nameof(RPC_JotunnLib_ConfigSync), pkg);
                }
            }
        }

        /// <summary>
        ///     Apply received configuration values locally
        /// </summary>
        /// <param name="configPkg"></param>
        internal void ApplyConfigZPackage(ZPackage configPkg)
        {
            Logger.LogMessage("Applying configuration data package");

            var loadedPlugins = Utils.BepInExUtils.GetDependentPlugins();

            var numberOfEntries = configPkg.ReadInt();
            while (numberOfEntries > 0)
            {
                var modguid = configPkg.ReadString();
                var section = configPkg.ReadString();
                var key = configPkg.ReadString();
                var serializedValue = configPkg.ReadString();

                Logger.LogDebug($"Received {modguid} {section} {key} {serializedValue}");

                if (loadedPlugins.ContainsKey(modguid))
                {
                    if (loadedPlugins[modguid].Config.Keys.Contains(new ConfigDefinition(section, key)))
                    {
                        Logger.LogDebug($"Setting config value {modguid}.{section}.{key} to {serializedValue}");
                        loadedPlugins[modguid].Config[section, key].SetSerializedValue(serializedValue);
                    }
                    else
                    {
                        Logger.LogError($"Did not find Value for GUID: {modguid}, Section {section}, Key {key}");
                    }
                }
                else
                {
                    Logger.LogError($"No plugin with GUID {modguid} is loaded");
                }

                numberOfEntries--;
            }
        }

        /// <summary>
        ///     Generate ZPackage from configuration tuples
        /// </summary>
        /// <param name="values"></param>
        /// <returns></returns>
        private ZPackage GenerateConfigZPackage(List<Tuple<string, string, string, string>> values)
        {
            var pkg = new ZPackage();
            var num = values.Count;
            pkg.Write(num);
            foreach (var entry in values)
            {
                Logger.LogDebug($"{entry.Item1} {entry.Item2} {entry.Item3} {entry.Item4}");
                pkg.Write(entry.Item1);
                pkg.Write(entry.Item2);
                pkg.Write(entry.Item3);
                pkg.Write(entry.Item4);
            }

            return pkg;
        }

        /// <summary>
        ///     Get syncable configuration values as tuples
        /// </summary>
        /// <returns></returns>
        private List<Tuple<string, string, string, string>> GetSyncConfigValues()
        {
            Logger.LogDebug("Gathering config values");
            var loadedPlugins = Utils.BepInExUtils.GetDependentPlugins();

            var values = new List<Tuple<string, string, string, string>>();
            foreach (var plugin in loadedPlugins)
            {
                foreach (var cd in plugin.Value.Config.Keys)
                {
                    var cx = plugin.Value.Config[cd.Section, cd.Key];
                    if (cx.Description.Tags.Any(x => x is ConfigurationManagerAttributes && ((ConfigurationManagerAttributes)x).IsAdminOnly))
                    {
                        var value = new Tuple<string, string, string, string>(plugin.Value.Info.Metadata.GUID, cd.Section, cd.Key, cx.GetSerializedValue());
                        values.Add(value);
                    }
                }
            }

            return values;
        }
    }
}<|MERGE_RESOLUTION|>--- conflicted
+++ resolved
@@ -96,7 +96,6 @@
             if (configurationManagerWindowShown)
             {
                 // If window just opened, cache the config values for comparison later
-<<<<<<< HEAD
                 CacheConfigurationValues();
             }
             else
@@ -104,14 +103,6 @@
                 SynchronizeToServer();
             }
         }
-=======
-                cachedConfigValues = GetSyncConfigValues();
-            }
-            else
-            {
-                // Window closed, lets compare and send to server, if applicable
-                var valuesToSend = GetSyncConfigValues();
->>>>>>> 25c4cd38
 
         /// <summary>
         /// Cache the synchronizable configuration values
@@ -131,14 +122,8 @@
             {
                 foreach (var cd in plugin.Value.Config.Keys)
                 {
-<<<<<<< HEAD
                     var cx = plugin.Value.Config[cd.Section, cd.Key];
                     if (cx.Description.Tags.Any(x => x is ConfigurationManagerAttributes && ((ConfigurationManagerAttributes)x).IsAdminOnly && ((ConfigurationManagerAttributes)x).UnlockSetting))
-=======
-                    var zPackage = GenerateConfigZPackage(valuesToSend);
-                    // Send values to server if it isn't a local instance
-                    if (!ZNet.instance.IsLocalInstance())
->>>>>>> 25c4cd38
                     {
                         var value = new Tuple<string, string, string, string>(plugin.Value.Info.Metadata.GUID, cd.Section, cd.Key, cx.GetSerializedValue());
                         valuesToSend.Add(value);
